import logging
from eho.server.storage.models import NodeTemplate, NodeType, NodeProcess, \
    NodeTemplateConfig, Cluster, ClusterNodeCount
from eho.server.storage.storage import db
from eho.server.utils.api import abort_and_log
from eho.server.service import cluster_ops
import eventlet


ALLOW_CLUSTER_OPS = False


def setup_api(app):
    global ALLOW_CLUSTER_OPS
    ALLOW_CLUSTER_OPS = app.config['ALLOW_CLUSTER_OPS']


def _clean_nones(obj):
    d_type = type(obj)
    if d_type is not dict or d_type is not list:
        return obj

    if d_type is dict:
        remove = []
        for key in obj:
            value = _clean_nones(obj.get(key))
            if value is None or len(value) == 0:
                remove.append(key)
        for key in remove:
            obj.pop(key)
    elif d_type is list:
        new_list = []
        for elem in obj:
            elem = _clean_nones(elem)
            if elem is not None and len(elem) == 0:
                new_list.append(elem)
        return new_list

    return obj


class Resource(object):
    def __init__(self, _name, _info):
        self._name = _name
        self._info = _clean_nones(_info)

    def __getattr__(self, k):
        if k not in self.__dict__:
            return self._info.get(k)
        return self.__dict__[k]

    def __repr__(self):
        return '<%s %s>' % (self._name, self._info)

    @property
    def dict(self):
        return self._info


def _node_template(nt):
    if not nt:
        abort_and_log(404, 'NodeTemplate not found')
    d = {
        'id': nt.id,
        'name': nt.name,
        'node_type': {
            'id': nt.node_type.id,
            'name': nt.node_type.name,
            'processes': [p.name for p in nt.node_type.processes]},
        'tenant_id': nt.tenant_id,
        'flavor_id': nt.flavor_id
    }

    # todo(slukjanov): move all configs to 'configs' sub-object??
    for conf in nt.node_template_configs:
        c_section = conf.node_process_property.node_process.name
        c_name = conf.node_process_property.name
        c_value = conf.value
        if c_section not in d:
            d[c_section] = dict()
        d[c_section][c_name] = c_value

    return Resource('NodeTemplate', d)


def _template_id_by_name(template):
    return NodeTemplate.query.filter_by(name=template).first().id


def _type_id_by_name(_type):
    return NodeType.query.filter_by(name=_type).first().id


def get_node_template(**args):
    return _node_template(NodeTemplate.query.filter_by(**args).first())


def get_node_templates(**args):
    return [_node_template(tmpl) for tmpl
            in NodeTemplate.query.filter_by(**args).all()]


def create_node_template(values):
    """
    Creates new node template from values dict
    :param values: dict
    :return: created node template resource
    """
    name = values.pop('name')
    node_type_id = _type_id_by_name(values.pop('node_type'))
    tenant_id = values.pop('tenant_id')
    flavor_id = values.pop('flavor_id')
    configs = values.pop('configs', None)

    nt = NodeTemplate(name, node_type_id, tenant_id, flavor_id)
    db.session.add(nt)
    if configs:
        for process_name in configs:
            process = NodeProcess.query.filter_by(name=process_name).first()
            conf = configs.get(process_name)
            for prop in process.node_process_properties:
                val = conf.get(prop.name, None)
                if not val and prop.required:
                    if not prop.default:
                        raise RuntimeError('Template \'%s\', value missed '
                                           'for required param: %s %s'
                                           % (name, process.name, prop.name))
                    val = prop.default
                db.session.add(NodeTemplateConfig(nt.id, prop.id, val))
    db.session.commit()

    return get_node_template(id=nt.id)


def _cluster(cluster):
    if not cluster:
        abort_and_log(404, 'Cluster not found')
    d = {
<<<<<<< HEAD
        'id': c.id,
        'name': c.name,
        'base_image_id': c.base_image_id,
        'status': c.status,
        'tenant_id': c.tenant_id,
        'service_urls': [{'name': surl.name,
                          'url': surl.url
                         }
                         for surl in c.service_urls],
=======
        'id': cluster.id,
        'name': cluster.name,
        'base_image_id': cluster.base_image_id,
        'status': cluster.status,
        'tenant_id': cluster.tenant_id,
        'service_urls': {},
>>>>>>> f9477dd1
        'node_templates': {},
        'nodes': [{'vm_id': n.vm_id,
                   'node_template': {
                       'id': n.node_template.id,
                       'name': n.node_template.name
                   }}
                  for n in cluster.nodes]
    }
    for ntc in cluster.node_counts:
        d['node_templates'][ntc.node_template.name] = ntc.count

    return Resource('Cluster', d)


def get_cluster(**args):
    return _cluster(Cluster.query.filter_by(**args).first())


def get_clusters(**args):
    return [_cluster(cluster) for cluster in
            Cluster.query.filter_by(**args).all()]


def create_cluster(values):
    name = values.pop('name')
    base_image_id = values.pop('base_image_id')
    tenant_id = values.pop('tenant_id')
    templates = values.pop('templates')

    cluster = Cluster(name, base_image_id, tenant_id)
    db.session.add(cluster)
    for template in templates:
        count = templates.get(template)
        template_id = _template_id_by_name(template)
        cnc = ClusterNodeCount(cluster.id, template_id, int(count))
        db.session.add(cnc)
    db.session.commit()

    eventlet.spawn(_cluster_creation_job, cluster.id)

    return get_cluster(id=cluster.id)


def _cluster_creation_job(cluster_id):
    cluster = Cluster.query.filter_by(id=cluster_id).first()
    logging.debug("Starting cluster '%s' creation: %s", cluster_id,
                  _cluster(cluster).dict)

    if ALLOW_CLUSTER_OPS:
        cluster_ops.launch_cluster(cluster)
    else:
        logging.info("Cluster ops are disabled, use --allow-cluster-ops flag")

    # update cluster status
    cluster = Cluster.query.filter_by(id=cluster.id).first()
    cluster.status = 'Active'
    db.session.add(cluster)
    db.session.commit()


def terminate_cluster(**args):
    # update cluster status
    cluster = Cluster.query.filter_by(**args).first()
    cluster.status = 'Stoping'
    db.session.add(cluster)
    db.session.commit()

    eventlet.spawn(_cluster_termination_job, cluster.id)


def terminate_node_template(**args):
    template = NodeTemplate.query.filter_by(**args).first()
    if template:
        if len(template.nodes):
            abort_and_log(500, "There are active nodes created using "
                               "template '%s' you trying to terminate"
                               % args)
        else:
            db.session.delete(template)
            db.session.commit()

        return True
    else:
        return False


def _cluster_termination_job(cluster_id):
    cluster = Cluster.query.filter_by(id=cluster_id).first()
    logging.debug("Stoping cluster '%s' creation: %s", cluster_id,
                  _cluster(cluster).dict)

    if ALLOW_CLUSTER_OPS:
        cluster_ops.stop_cluster(cluster)
    else:
        logging.info("Cluster ops are disabled, use --allow-cluster-ops flag")

    db.session.delete(cluster)
    db.session.commit()<|MERGE_RESOLUTION|>--- conflicted
+++ resolved
@@ -136,24 +136,15 @@
     if not cluster:
         abort_and_log(404, 'Cluster not found')
     d = {
-<<<<<<< HEAD
-        'id': c.id,
-        'name': c.name,
-        'base_image_id': c.base_image_id,
-        'status': c.status,
-        'tenant_id': c.tenant_id,
-        'service_urls': [{'name': surl.name,
-                          'url': surl.url
-                         }
-                         for surl in c.service_urls],
-=======
         'id': cluster.id,
         'name': cluster.name,
         'base_image_id': cluster.base_image_id,
         'status': cluster.status,
         'tenant_id': cluster.tenant_id,
-        'service_urls': {},
->>>>>>> f9477dd1
+        'service_urls': [{'name': surl.name,
+                          'url': surl.url
+                         }
+                         for surl in cluster.service_urls],
         'node_templates': {},
         'nodes': [{'vm_id': n.vm_id,
                    'node_template': {
